--- conflicted
+++ resolved
@@ -74,12 +74,8 @@
 libp2p-ping = { version = "0.25.0", path = "protocols/ping", optional = true }
 libp2p-plaintext = { version = "0.25.0", path = "protocols/plaintext", optional = true }
 libp2p-pnet = { version = "0.19.2", path = "protocols/pnet", optional = true }
-<<<<<<< HEAD
 libp2p-relay = { version = "0.1.0", path = "protocols/relay", optional = true }
-libp2p-request-response = { version = "0.6.0", path = "protocols/request-response", optional = true }
-=======
 libp2p-request-response = { version = "0.7.0", path = "protocols/request-response", optional = true }
->>>>>>> a26f6aa6
 libp2p-swarm = { version = "0.25.0", path = "swarm" }
 libp2p-uds = { version = "0.25.0", path = "transports/uds", optional = true }
 libp2p-wasm-ext = { version = "0.25.0", path = "transports/wasm-ext", optional = true }
